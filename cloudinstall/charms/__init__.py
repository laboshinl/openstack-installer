--- conflicted
+++ resolved
@@ -272,38 +272,24 @@
                                               e.output))
             raise e
 
-<<<<<<< HEAD
-    def local_deploy(self, mspec, distro="trusty"):
-=======
     def local_deploy(self, mspec, series="trusty"):
->>>>>>> 082fdb76
         localrepo = os.path.join(self.config.cfg_path,
                                  'local-charms')
         kwds = dict(constraints=self.constraints_arg(),
                     repodir=localrepo,
                     charm_name=self.charm_name,
-<<<<<<< HEAD
-                    distro=distro,
-=======
                     series=series,
->>>>>>> 082fdb76
                     mspec=mspec)
 
         # TODO: See if this is supported by juju api
         juju_home = self.config.juju_home(use_expansion=True)
         cmd = ('{juju_home} juju deploy --repository={repodir}'
-<<<<<<< HEAD
                ' local:{distro}/{charm_name}'
                ' --constraints {constraints} ').format(
             juju_home=juju_home, **kwds)
 
         if not self.subordinate:
             cmd += ' --to ' + mspec
-=======
-               ' local:{series}/{charm_name}'
-               ' --constraints {constraints} '
-               '--to {mspec}').format(juju_home=juju_home, **kwds)
->>>>>>> 082fdb76
 
         charm_config, _ = get_charm_config()
         if self.charm_name in charm_config:
