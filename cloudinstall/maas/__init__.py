--- conflicted
+++ resolved
@@ -31,8 +31,6 @@
 log = logging.getLogger('cloudinstall.maas')
 
 
-<<<<<<< HEAD
-=======
 def satisfies(machine, constraints):
     """Evaluates whether a MAAS machine's hardware matches constraints.
 
@@ -83,8 +81,6 @@
     return rval
 
 
-@unique
->>>>>>> 30747d1f
 class MaasMachineStatus(Enum):
     """Symbolic names for maas API status numbers.
 
