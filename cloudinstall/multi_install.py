--- conflicted
+++ resolved
@@ -109,30 +109,11 @@
                         'maas_server': maas_creds['api_host'],
                         'maas_apikey': maas_creds['api_key']}
 
-<<<<<<< HEAD
-        if self.config.getopt('http_proxy'):
-            render_parts['http_proxy'] = self.config.getopt('http_proxy')
-
-        if self.config.getopt('https_proxy'):
-            render_parts['https_proxy'] = self.config.getopt('https_proxy')
-
-        if self.config.getopt('no_proxy'):
-            render_parts['no_proxy'] = self.config.getopt('no_proxy')
-
-        if self.config.getopt('image_metadata_url'):
-            render_parts['image_metadata_url'] = self.config.getopt(
-                'image_metadata_url')
-
-        if self.config.getopt('tools_metadata_url'):
-            render_parts['tools_metadata_url'] = self.config.getopt(
-                'tools_metadata_url')
-=======
         for opt in ['http_proxy', 'https_proxy', 'no_proxy',
                     'image_metadata_url', 'tools_metadata_url']:
             val = self.config.getopt(opt)
             if val:
                 render_parts[opt] = val
->>>>>>> 616e4ad5
 
         maas_env_modified = maas_env.render(render_parts)
 
