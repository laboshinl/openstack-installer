# Copyright 2014 Canonical, Ltd.
#
# This program is free software: you can redistribute it and/or modify
# it under the terms of the GNU Affero General Public License as
# published by the Free Software Foundation, either version 3 of the
# License, or (at your option) any later version.
#
# This program is distributed in the hope that it will be useful,
# but WITHOUT ANY WARRANTY; without even the implied warranty of
# MERCHANTABILITY or FITNESS FOR A PARTICULAR PURPOSE.  See the
# GNU Affero General Public License for more details.
#
# You should have received a copy of the GNU Affero General Public License
# along with this program.  If not, see <http://www.gnu.org/licenses/>.

from collections import defaultdict, Counter
from enum import Enum
import logging
from multiprocessing import cpu_count

from cloudinstall.maas import (satisfies, MaasMachineStatus)
from cloudinstall.utils import load_charms

log = logging.getLogger('cloudinstall.placement')


class AssignmentType(Enum):
    BareMetal = 1
    KVM = 2
    LXC = 3

DEFAULT_SHARED_ASSIGNMENT_TYPE = AssignmentType.LXC


class PlaceholderMachine:

    """A dummy machine that doesn't map to an existing maas machine, to be
    used for single installs only."""

    def __init__(self, instance_id, name, constraints):
        self.instance_id = instance_id
        self.system_id = instance_id
        self.machine_id = -1
        self.display_name = name
        self.constraints = constraints

    @property
    def machine(self):
        return self.constraints

    @property
    def arch(self):
        return self.constraints['arch']

    @property
    def cpu_cores(self):
        return self.constraints['cpu_cores']

    @property
    def mem(self):
        return self.constraints['mem']

    @property
    def storage(self):
        return self.constraints['storage']

    @property
    def hostname(self):
        return self.display_name

    def __repr__(self):
        return "<Placeholder Machine: {}>".format(self.display_name)


class PlacementError(Exception):

    "Generic exception class for placement related errors"


class PlacementController:

    """Keeps state of current machines and their assigned services.
    """

    def __init__(self, maas_state=None, config=None):
        self.config = config
        self.maas_state = maas_state
        self._machines = []
        # id -> {atype: [charm class]}
        self.assignments = defaultdict(lambda: defaultdict(list))
        self.unplaced_services = set()

    def save(self):
        """ Save placement state, to be re-read by
        load(). No guarantees made about the contents of the file.
        """
        flat_assignments = {}
        for iid, ad in self.assignments.items():
            constraints = {}
            if self.maas_state is None:
                machine = next((m for m in self.machines() if
                                m.instance_id == iid), None)
                if machine:
                    constraints = machine.constraints

            flat_ad = {}
            for atype, al in ad.items():
                flat_al = [cc.charm_name for cc in al]
                flat_ad[atype.name] = flat_al

            flat_assignments[iid] = dict(constraints=constraints,
                                         assignments=flat_ad)
        self.config.setopt('placements', flat_assignments)

    def load(self):
        """
        Load assignments from config placements replaces current
        assignments.
        """
        def find_charm_class(name):
            for cc in self.charm_classes():
                if cc.charm_name == name:
                    return cc
            log.warning("Could not find charm class "
                        "matching saved charm name {}".format(name))
            return None

        file_assignments = self.config.getopt('placements')
        new_assignments = defaultdict(lambda: defaultdict(list))
        for iid, d in file_assignments.items():
            if self.maas_state is None:
                constraints = d['constraints']
                pm = PlaceholderMachine(iid, iid,
                                        constraints)
                self._machines.append(pm)
            for atypestr, al in d['assignments'].items():
                new_al = [find_charm_class(ccname)
                          for ccname in al]
                new_al = [x for x in new_al if x is not None]
                at = AssignmentType.__members__[atypestr]
                new_assignments[iid][at] = new_al

        self.assignments.clear()
        self.assignments.update(new_assignments)
        self.reset_unplaced()

    def update_and_save(self):
        self.reset_unplaced()
        self.save()

    def machines(self):
        if self.maas_state:
            return self.maas_state.machines()
        else:
            return self._machines

    def machines_used(self):
        ms = []
        for m in self.machines():
            if m.instance_id in self.assignments:
                n = sum(len(cl) for _, cl in
                        self.assignments[m.instance_id].items())
                if n > 0:
                    ms.append(m)
        return ms

    def charm_classes(self):
        cl = [m.__charm_class__ for m in load_charms()
              if not m.__charm_class__.disabled]

        return cl

    def placed_charm_classes(self):
        "Returns a deduplicated list of all charms that have a placement"
        return [cc for cc in self.charm_classes()
                if cc not in self.unplaced_services]

    def assign(self, machine, charm_class, atype):
        if not charm_class.allow_multi_units:
            for m, d in self.assignments.items():
                for at, l in d.items():
                    if charm_class in l:
                        l.remove(charm_class)

        self.assignments[machine.instance_id][atype].append(charm_class)
        self.update_and_save()

    def machines_for_charm(self, charm_class):
        """ returns assignments for a given charm
        returns {assignment_type : [machines]}
        """
        all_machines = self.machines()
        machines_by_atype = defaultdict(list)
        for m_id, d in self.assignments.items():
            for atype, assignment_list in d.items():
                for a in assignment_list:
                    if a == charm_class:
                        m = next((m for m in all_machines
                                  if m.instance_id == m_id), None)
                        if m:
                            machines_by_atype[atype].append(m)
        return machines_by_atype

    def clear_all_assignments(self):
        self.assignments = defaultdict(lambda: defaultdict(list))
        self.update_and_save()

    def clear_assignments(self, m):
        """clears all assignments for machine m.
        If m has no assignments, does nothing.
        """
        if m.instance_id not in self.assignments:
            return

        del self.assignments[m.instance_id]
        self.update_and_save()

    def remove_one_assignment(self, m, cc):
        ad = self.assignments[m.instance_id]
        for atype, assignment_list in ad.items():
            if cc in assignment_list:
                assignment_list.remove(cc)
                break
        self.update_and_save()

    def assignments_for_machine(self, m):
        """Returns all assignments for given machine

        {assignment_type: [charm_class]}
        """
        return self.assignments[m.instance_id]

    def is_assigned(self, charm_class, machine):
        assignment_dict = self.assignments[machine.instance_id]
        for atype, charm_classes in assignment_dict.items():
            if charm_class in charm_classes:
                return True
        return False

    def set_all_assignments(self, assignments):
        self.assignments = assignments
        self.update_and_save()

    def reset_unplaced(self):
        self.unplaced_services = set()
        for cc in self.charm_classes():
            md = self.machines_for_charm(cc)
            is_placed = False
            for atype, ml in md.items():
                if len(ml) > 0:
                    is_placed = True
            if not is_placed:
                self.unplaced_services.add(cc)

    def service_is_required(self, cc):
        """Returns True if service needs to be placed before deploying is
        OK.
        """
        self.reset_unplaced()
        if cc.name() == 'nova-compute' \
           and cc in self.unplaced_services:
            return True

        unrequired_services = ['nova-compute',
                               'juju-gui']

        storage_backend = self.config.getopt('storage_backend')

        # if we place one of swift-proxy or swift-storage, we must
        # place the others.
        unplaced_services_names = [c.name() for c in
                                   self.unplaced_services]
        swift_charmnames = ['swift-storage', 'swift-proxy']
        ceph_charmnames = ['ceph', 'ceph-osd', 'ceph-radosgw',
<<<<<<< HEAD
                           'cinder', 'cinder-ceph']
=======
                           'cinder-ceph']
>>>>>>> 8b88dcb5

        # if both swift charms are unplaced, then they are unrequired.
        if set(swift_charmnames).issubset(unplaced_services_names) \
           and storage_backend != 'swift':
            unrequired_services += swift_charmnames

        if not storage_backend or storage_backend == 'swift':
            # ceph is required if ceph-osd is placed, but not vice versa.
            if set(ceph_charmnames).issubset(unplaced_services_names):
                unrequired_services += ceph_charmnames
            else:
                unrequired_services += ['ceph-osd', 'ceph-radosgw',
                                        'cinder-ceph']
        else:
            # ceph was chosen, and is required, but the others are not required.
            unrequired_services += ['ceph-osd', 'ceph-radosgw', 'cinder-ceph']

        if cc.name() in unrequired_services:
            return False

        n_required = cc.required_num_units()
        # sanity check:
        if n_required > 1 and not cc.allow_multi_units:
            log.error("Inconsistent charm definition for {}:"
                      " - requires {} units but does not allow "
                      "multi units.".format(cc.charm_name, n_required))

        n_units = self.machine_count_for_charm(cc)
        return n_units < n_required

    def can_deploy(self):
        unplaced_requireds = [cc for cc in self.unplaced_services
                              if self.service_is_required(cc)]

        return len(unplaced_requireds) == 0

    def machine_count_for_charm(self, cc):
        """Returns the total number of placements of any type for a given
        charm."""
        return sum([len(al) for al in self.machines_for_charm(cc).values()])

    def autoplace_unplaced_services(self):
        """Attempt to find machines for all unplaced services using only empty
        machines.

        Returns a pair (success, message) where success is True if all
        services are placed. message is an info message for the user.
        """

        empty_machines = [m for m in self.machines()
                          if len(self.assignments[m.instance_id]) == 0]

        unplaced_defaults = self.gen_defaults(list(self.unplaced_services),
                                              empty_machines)

        for mid, charm_classes in unplaced_defaults.items():
            self.assignments[mid] = charm_classes

        self.update_and_save()

        if len(self.unplaced_services) > 0:
            msg = ("Not enough empty machines could be found for the required"
                   " services. Please add machines or finish placement "
                   "manually.")
            return (False, msg)
        return (True, "")

    def gen_defaults(self, charm_classes=None, maas_machines=None):
        """Generates an assignments dictionary for the given charm classes and
        machines, based on constraints.

        Does not alter controller state.

        Use set_all_assignments(gen_defaults()) to clear and reset the
        controller's state to these defaults.

        Should not be used for single installs, see gen_single.
        """
        if self.maas_state is None:
            raise PlacementError("Can't call gen_defaults with no maas_state")

        if charm_classes is None:
            charm_classes = self.charm_classes()

        assignments = defaultdict(lambda: defaultdict(list))

        if maas_machines is None:
            maas_machines = self.maas_state.machines(MaasMachineStatus.READY)

        def satisfying_machine(constraints):
            for machine in maas_machines:
                if satisfies(machine, constraints)[0]:
                    maas_machines.remove(machine)
                    return machine

            return None

        isolated_charms, controller_charms = [], []

        for charm_class in self.filter_storage_backends(charm_classes):
            if charm_class.isolate:
                isolated_charms.append(charm_class)
            else:
                controller_charms.append(charm_class)

        for charm_class in isolated_charms:
            for n in range(charm_class.required_num_units()):
                m = satisfying_machine(charm_class.constraints)
                if m:
                    l = assignments[m.instance_id][AssignmentType.BareMetal]
                    l.append(charm_class)

        controller_machine = satisfying_machine({})
        if controller_machine:
            for charm_class in controller_charms:
                ad = assignments[controller_machine.instance_id]
                l = ad[DEFAULT_SHARED_ASSIGNMENT_TYPE]
                l.append(charm_class)

        import pprint
        log.debug(pprint.pformat(assignments))
        return assignments

    def filter_storage_backends(self, charm_classes):
        "return list of charm classes with only selected backends"
        all_backend_charms = ['swift-proxy', 'swift-storage',
                              'ceph']

        selected_backend = self.config.getopt('storage_backend')
        to_remove = all_backend_charms

        if selected_backend:
            to_remove = [n for n in to_remove if
                         selected_backend not in n]

        # ceph-osd is never required, only included for scale-out:
        to_remove.append('ceph-osd')

        log.debug("to_remove is {}".format(to_remove))

        return [cc for cc in charm_classes
                if cc.charm_name not in to_remove]

    def gen_single(self):
        """Generates an assignment for the single installer."""
        assignments = defaultdict(lambda: defaultdict(list))

        max_cpus = cpu_count()
        if max_cpus >= 2:
            max_cpus = max_cpus // 2

        controller = PlaceholderMachine('controller', 'controller',
                                        {'mem': 6144,
                                         'root-disk': 20480,
                                         'cpu-cores': max_cpus})
        self._machines.append(controller)

        charm_name_counter = Counter()

        def placeholder_for_charm(charm_class):
            mnum = charm_name_counter[charm_class.charm_name]
            charm_name_counter[charm_class.charm_name] += 1

            instance_id = '{}-machine-{}'.format(charm_class.charm_name,
                                                 mnum)
            m_name = 'machine {} for {}'.format(mnum,
                                                charm_class.display_name)

            return PlaceholderMachine(instance_id, m_name,
                                      charm_class.constraints)

        for charm_class in self.filter_storage_backends(self.charm_classes()):
            if charm_class.isolate:
                for n in range(charm_class.required_num_units()):
                    pm = placeholder_for_charm(charm_class)
                    self._machines.append(pm)
                    ad = assignments[pm.instance_id]
                    # in single, "BareMetal" is in a KVM on the host
                    ad[AssignmentType.BareMetal].append(charm_class)
            else:
                ad = assignments[controller.instance_id]
                ad[AssignmentType.LXC].append(charm_class)

        import pprint
        log.debug("gen_single() = '{}'".format(pprint.pformat(assignments)))
        return assignments<|MERGE_RESOLUTION|>--- conflicted
+++ resolved
@@ -272,11 +272,7 @@
                                    self.unplaced_services]
         swift_charmnames = ['swift-storage', 'swift-proxy']
         ceph_charmnames = ['ceph', 'ceph-osd', 'ceph-radosgw',
-<<<<<<< HEAD
                            'cinder', 'cinder-ceph']
-=======
-                           'cinder-ceph']
->>>>>>> 8b88dcb5
 
         # if both swift charms are unplaced, then they are unrequired.
         if set(swift_charmnames).issubset(unplaced_services_names) \
