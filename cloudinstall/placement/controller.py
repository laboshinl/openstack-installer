# Copyright 2014 Canonical, Ltd.
#
# This program is free software: you can redistribute it and/or modify
# it under the terms of the GNU Affero General Public License as
# published by the Free Software Foundation, either version 3 of the
# License, or (at your option) any later version.
#
# This program is distributed in the hope that it will be useful,
# but WITHOUT ANY WARRANTY; without even the implied warranty of
# MERCHANTABILITY or FITNESS FOR A PARTICULAR PURPOSE.  See the
# GNU Affero General Public License for more details.
#
# You should have received a copy of the GNU Affero General Public License
# along with this program.  If not, see <http://www.gnu.org/licenses/>.

from collections import defaultdict, Counter
import copy
from enum import Enum
import logging
import yaml
from multiprocessing import cpu_count

from cloudinstall.maas import (satisfies, MaasMachineStatus)
from cloudinstall.utils import load_charms
from cloudinstall.state import CharmState

log = logging.getLogger('cloudinstall.placement')


class AssignmentType(Enum):
    # both are equivalent to not specifying a type to juju:
    DEFAULT = 1
    BareMetal = 1
    KVM = 2
    LXC = 3


DEFAULT_SHARED_ASSIGNMENT_TYPE = AssignmentType.LXC


class PlaceholderMachine:

    """A dummy MaasMachine that doesn't map to an actual machine in MAAS.

    To specify a future virtual machine for placement that will be
    created later, pass in vm specs as juju constraints in 'constraints'.

    The keys juju uses differ somewhat from the MAAS API status keys,
    and are mapped so that they will appear correct to placement code
    expecting MAAS machines.
    """

    def __init__(self, instance_id, name, constraints=None):
        self.instance_id = instance_id
        self.system_id = instance_id
        self.machine_id = -1
        self.display_name = name
        def_cons = {'arch': '?',
                    'cpu_count': 0,
                    'cpu_cores': 0,
                    'memory': 0,
                    'mem': 0,
                    'storage': 0}
        if constraints is None:
            self.constraints = def_cons
        else:
            self.constraints = constraints

    @property
    def arch(self):
        return self.constraints['arch']

    @property
    def cpu_cores(self):
        return self.constraints['cpu_cores']

    def filter_label(self):
        return self.display_name

    @property
    def machine(self):
        return self.constraints

    @property
    def mem(self):
        return self.constraints['mem']

    @property
    def status(self):
        return MaasMachineStatus.UNKNOWN

    @property
    def storage(self):
        return self.constraints['storage']

    @property
    def hostname(self):
        return self.display_name

    def __repr__(self):
        return "<Placeholder Machine: {}>".format(self.display_name)


class PlacementError(Exception):

    "Generic exception class for placement related errors"


class PlacementController:

    """Keeps state of current machines and their assigned services.

    Maintains two placeholder machines, one for subordinate charms and
    one for "Juju Default" that are both the equivalent of not
    specifying a machine to deploy to when invoking Juju.

    """

    def __init__(self, maas_state=None, config=None):
        self.config = config
        self.maas_state = maas_state
        self._machines = []
        self.sub_placeholder = PlaceholderMachine('_subordinates',
                                                  'Subordinate Charms')
        self.def_placeholder = PlaceholderMachine('_default',
                                                  'Juju Default')
        # assignments is {id: {atype: [charm class]}}
        self.assignments = defaultdict(lambda: defaultdict(list))
        self.deployments = defaultdict(lambda: defaultdict(list))
        self.autosave_filename = None
        self.reset_assigned_deployed()

    def get_temp_copy(self):
        """Returns another PlacementController that can be used to track
        assignments temporarily, e.g. for supporting cancellable
        assignments in a dialog box.

        Pairs with update_from_controller() to 'commit' those temporary
        assignments to the 'main' controller.
        """
        newpc = PlacementController(maas_state=self.maas_state,
                                    config=self.config)
        newpc.assignments = copy.copy(self.assignments)
        newpc.deployments = copy.copy(self.deployments)
        newpc._machines = self._machines
        newpc.reset_assigned_deployed()
        return newpc

    def update_from_controller(self, other):
        """Updates internal structures based on other's.
        For integrating temporarily tracked updates."""

        self.assignments = other.assignments
        self.deployments = other.deployments
        self.reset_assigned_deployed()

    def set_assignments_from_deployments(self):
        """Reset deployment state of all services. Useful after reading a file
        from a previous install.
        """
        self.assignments = self.deployments
        self.deployments = defaultdict(lambda: defaultdict(list))
        self.reset_assigned_deployed()

    def __repr__(self):
        return "<PlacementController {}>".format(id(self))

    def set_autosave_filename(self, filename):
        self.autosave_filename = filename

    def do_autosave(self):
        if not self.autosave_filename:
            return
        with open(self.autosave_filename, 'w') as af:
            self.save(af)

    def save(self, f):
        """f is a file-like object to save state to, to be re-read by
        load(). No guarantees made about the contents of the file.
        """
        flat_assignments = defaultdict(dict)
        for iid, ad in self.assignments.items():

            flat_ad = {}
            for atype, al in ad.items():
                flat_al = [cc.charm_name for cc in al]
                flat_ad[atype.name] = flat_al

            flat_assignments[iid]['assignments'] = flat_ad

        for iid, dd in self.deployments.items():
            flat_dd = {}
            for atype, dl in dd.items():
                flat_dl = [cc.charm_name for cc in dl]
                flat_dd[atype.name] = flat_dl
            flat_assignments[iid]['deployments'] = flat_dd

        for iid in flat_assignments.keys():
            constraints = {}
            if self.maas_state is None:
                machine = next((m for m in self.machines() if
                                m.instance_id == iid), None)
                if machine:
                    constraints = machine.constraints
                    flat_assignments[iid]['constraints'] = constraints

        yaml.dump(flat_assignments, f)

    def load(self, f):
        """Load assignments from file object written to by save().
        replaces current assignments.
        """
        def find_charm_class(name):
            for cc in self.charm_classes():
                if cc.charm_name == name:
                    return cc
            log.warning("Could not find charm class "
                        "matching saved charm name {}".format(name))
            return None

        file_assignments = yaml.load(f)
        new_assignments = defaultdict(lambda: defaultdict(list))
        new_deployments = defaultdict(lambda: defaultdict(list))
        for iid, d in file_assignments.items():
            if self.maas_state is None and \
               not self.is_placeholder(iid):
                constraints = d.get('constraints', {})
                pm = PlaceholderMachine(iid, iid,
                                        constraints)
                self._machines.append(pm)

            ad = d.get('assignments', {})
            for atypestr, al in ad.items():
                new_al = [find_charm_class(ccname)
                          for ccname in al]
                new_al = [x for x in new_al if x is not None]
                at = AssignmentType.__members__[atypestr]
                new_assignments[iid][at] = new_al

            dd = d.get('deployments', {})
            for atypestr, dl in dd.items():
                new_dl = [find_charm_class(ccname)
                          for ccname in dl]
                new_dl = [x for x in new_dl if x is not None]
                at = AssignmentType.__members__[atypestr]
                new_deployments[iid][at] = new_dl

        self.assignments.clear()
        self.assignments.update(new_assignments)
        self.deployments.clear()
        self.deployments.update(new_deployments)
        self.reset_assigned_deployed()

    def update_and_save(self):
        self.reset_assigned_deployed()
        self.do_autosave()

    def is_placeholder(self, mid):
        return mid in [self.sub_placeholder.instance_id,
                       self.def_placeholder.instance_id]

    def machines(self, include_placeholders=True):
        """Returns all machines known to the controller.

        if 'include_placeholder' is False, any placeholder machines
        are excluded.
        """
        if self.maas_state:
            ms = self.maas_state.machines(tag=self.config.getopt('maas_tag'))
        else:
            ms = self._machines

        if include_placeholders:
            return ms + [self.sub_placeholder, self.def_placeholder]
        else:
            return ms

    def machines_pending(self, include_placeholders=False):
        """Returns a list of machines that have charms assigned to them which
        are not yet deployed.

        Excludes placeholder machines by default, so this can be used
        to e.g. get the number of real machines to wait for.

        """
        ms = []
        for m in self.machines(include_placeholders=include_placeholders):
            if m.instance_id in self.assignments:
                n = sum(len(cl) for _, cl in
                        self.assignments[m.instance_id].items())
                if n > 0:
                    ms.append(m)
        return ms

    def charm_classes(self):
        cl = [m.__charm_class__ for m in
              load_charms(self.config.getopt('charm_plugin_dir'))
              if not m.__charm_class__.disabled]

        return cl

    def assigned_charm_classes(self):
        """Returns a deduplicated list of all charms that have a placement
        assigned, but are not yet deployed.

        """
        return list(self.assigned_services)

    def deployed_charm_classes(self):
        """Returns a deduplicated list of all charms that have been deployed.
        """
        return list(self.deployed_services)

    def assign(self, machine, charm_class, atype):
        if not charm_class.allow_multi_units:
            for m, d in self.assignments.items():
                for at, l in d.items():
                    if charm_class in l:
                        l.remove(charm_class)

        self.assignments[machine.instance_id][atype].append(charm_class)
        self.update_and_save()

    def mark_deployed(self, machine, charm_class, atype):
        self.deployments[machine.instance_id][atype].append(charm_class)
        self.assignments[machine.instance_id][atype].remove(charm_class)
        self.update_and_save()

    def _get_machines_by_atype(self, a_dict, charm_class):
        "Helper for get_assignments and get_deployments"
        all_machines = self.machines()

        machines_by_atype = defaultdict(list)
        for m_id, d in a_dict.items():
            m = next((m for m in all_machines
                      if m.instance_id == m_id), None)
            if not m:
                log.debug("can't find machine for m_id '{}'".format(m_id))
                continue

            for atype, assignment_list in d.items():
                for c in assignment_list:
                    if c == charm_class:
                        machines_by_atype[atype].append(m)

        return machines_by_atype

    def get_assignments(self, charm_class):
        """returns assignments for a given charm

        returns a dict like {assignment_type : [machines]}
        """
        return self._get_machines_by_atype(self.assignments,
                                           charm_class)

    def get_deployments(self, charm_class):
        """returns deployments for a given charm

        returns a dict like {assignment_type : [machines]}
        """
        return self._get_machines_by_atype(self.deployments,
                                           charm_class)

    def clear_all_assignments(self):
        self.assignments = defaultdict(lambda: defaultdict(list))
        self.update_and_save()

    def clear_assignments(self, m):
        """clears all assignments for machine m.
        If m has no assignments, does nothing.
        """
        if m.instance_id not in self.assignments:
            return

        del self.assignments[m.instance_id]
        self.update_and_save()

    def remove_one_assignment(self, m, cc):
        ad = self.assignments[m.instance_id]
        for atype, assignment_list in ad.items():
            if cc in assignment_list:
                assignment_list.remove(cc)
                break
        self.update_and_save()

    def assignments_for_machine(self, m):
        """Returns all assignments for given machine

        {assignment_type: [charm_class]}
        """
        return self.assignments[m.instance_id]

    def deployments_for_machine(self, m):
        """Returns deployments
        {atype: [charm_class]}
        """
        return self.deployments[m.instance_id]

    def is_assigned_to(self, charm_class, machine):
        assignment_dict = self.assignments[machine.instance_id]
        for atype, charm_classes in assignment_dict.items():
            if charm_class in charm_classes:
                return True
        return False

    def is_deployed_to(self, charm_class, machine):
        dd = self.deployments[machine.instance_id]
        for atype, charm_classes in dd.items():
            if charm_class in charm_classes:
                return True
        return False

    def set_all_assignments(self, assignments):
        self.assignments = assignments
        self.update_and_save()

    def reset_assigned_deployed(self):
        self.assigned_services = set()
        self.deployed_services = set()
        for cc in self.charm_classes():
            ad = self.get_assignments(cc)
            is_assigned = False
            for atype, al in ad.items():
                if len(al) > 0:
                    is_assigned = True
            if is_assigned:
                self.assigned_services.add(cc)

            dd = self.get_deployments(cc)
            is_deployed = False
            for atype, dl in dd.items():
                if len(dl) > 0:
                    is_deployed = True
            if is_deployed:
                self.deployed_services.add(cc)

    def is_assigned(self, charm):
        return charm in self.assigned_services

    def is_deployed(self, charm):
        return charm in self.deployed_services

    def get_charm_state(self, charm):
        """Returns tuple of charm state:
        (state, cons, deps)

        state is a CharmState:

        - REQUIRED means that the charm still must be assigned before
        deploying is OK.

        IF a charm dependency forced this, then the other charm will
        be in 'deps'.  'deps' is NOT just a list of all charms that
        depend on the given charm.

        - CONFLICTED means that it can't be assigned until a conflicting
        charm is unassigned.  In this case, the conflicting charm is in
        'cons'.

        - OPTIONAL means that it is ok either way. deps and cons are unused

        """
        state = CharmState.OPTIONAL
        conflicting = set()
        depending = set()

        def conflicts_with(other_charm):
            return (charm.charm_name in other_charm.conflicts or
                    other_charm.charm_name in charm.conflicts)

        def depends(a_charm, b_charm):
            return b_charm.charm_name in a_charm.depends

        required_charms = [c for c in self.charm_classes()
                           if c.is_core]

        planned_or_deployed = (self.assigned_charm_classes() +
                               required_charms +
                               self.deployed_charm_classes())

        for other_charm in planned_or_deployed:
            if conflicts_with(other_charm):
                state = CharmState.CONFLICTED
                conflicting.add(other_charm)
            if depends(other_charm, charm):
                if state != CharmState.CONFLICTED:
                    state = CharmState.REQUIRED
                depending.add(other_charm)

        if charm in required_charms:
            state = CharmState.REQUIRED

        n_required = charm.required_num_units()
        # sanity check:
        if n_required > 1 and not charm.allow_multi_units:
            log.error("Inconsistent charm definition for {}:"
                      " - requires {} units but does not allow "
                      "multi units.".format(charm.charm_name, n_required))

        n_units = (self.assignment_machine_count_for_charm(charm) +
                   self.deployment_machine_count_for_charm(charm))

        if state == CharmState.OPTIONAL and \
           n_units > 0 and n_units < n_required:
            state = CharmState.REQUIRED
        elif state == CharmState.REQUIRED and n_units >= n_required:
            state = CharmState.OPTIONAL

        return (state, list(conflicting), list(depending))

    def unassigned_undeployed_services(self):
        all_charms = set(self.charm_classes())
        return (all_charms -
                (self.assigned_services.union(self.deployed_services)))

    def can_deploy(self):
        unassigned_requireds = [cc for cc in
                                self.unassigned_undeployed_services()
                                if self.get_charm_state(cc)[0] ==
                                CharmState.REQUIRED]

        underassigned = [cc for cc in self.assigned_services if
                         (self.assignment_machine_count_for_charm(cc) +
                          self.deployment_machine_count_for_charm(cc)) <
                         cc.required_num_units()]
        return len(unassigned_requireds) + len(underassigned) == 0

    def assignment_machine_count_for_charm(self, cc):
        """Returns the total number of assignments of any type for a given
        charm."""
        return sum([len(al) for al in self.get_assignments(cc).values()])

    def deployment_machine_count_for_charm(self, cc):
        """Returns the total number of deployments of any type for a given
        charm."""
        return sum([len(al) for al in self.get_deployments(cc).values()])

    def autoassign_unassigned_services(self):
        """Attempt to find machines for all required unassigned services using
        only empty machines.

        Returns a pair (success, message) where success is True if all
        services are assigned. message is an info message for the user.

        """

        empty_machines = [m for m in self.machines()
                          if len(self.assignments[m.instance_id]) == 0]

        unassigned_services = list(self.unassigned_undeployed_services())
        unassigned_defaults = self.gen_defaults(unassigned_services,
                                                empty_machines)

        for mid, charm_classes in unassigned_defaults.items():
            self.assignments[mid] = charm_classes

        self.update_and_save()

        unassigned_reqs = [c for c in unassigned_services if
                           self.get_charm_state(c)[0] == CharmState.REQUIRED]

        if len(unassigned_reqs) > 0:
            msg = ("Not enough empty machines could be found for the following"
                   "required services. Please add machines or finish "
                   "placement manually.")
            m = ", ".join([c.charm_name for c in unassigned_reqs])
            return (False, msg + "\n" + m)
        return (True, "")

    def gen_defaults(self, charm_classes=None, maas_machines=None):
        """Generates an assignments dictionary for the given charm classes and
        machines, based on constraints.

        Does not alter controller state.

        Use set_all_assignments(gen_defaults()) to clear and reset the
        controller's state to these defaults.

        Should not be used for single installs, see gen_single.
        """
        if self.maas_state is None:
            raise PlacementError("Can't call gen_defaults with no maas_state")

        if charm_classes is None:
            charm_classes = self.charm_classes()

        assignments = defaultdict(lambda: defaultdict(list))

        if maas_machines is None:
            maas_machines = self.maas_state.machines(
<<<<<<< HEAD
                MaasMachineStatus.READY,
                tag=self.config.getopt('maas_tag'))
=======
                MaasMachineStatus.READY, tag=self.config.getopt('maas_tag'))
>>>>>>> 726b05bd

        def satisfying_machine(constraints):
            for machine in maas_machines:
                if satisfies(machine, constraints)[0]:
                    maas_machines.remove(machine)
                    return machine

            return None

        isolated_charms, controller_charms = [], []
        subordinate_charms = []

        for charm_class in charm_classes:
            state, _, _ = self.get_charm_state(charm_class)
            if state != CharmState.REQUIRED:
                continue
            if charm_class.isolate:
                assert(not charm_class.subordinate)
                isolated_charms.append(charm_class)
            elif charm_class.subordinate:
                assert(not charm_class.isolate)
                subordinate_charms.append(charm_class)
            else:
                controller_charms.append(charm_class)

        for charm_class in isolated_charms:
            for n in range(charm_class.required_num_units()):
                m = satisfying_machine(charm_class.constraints)
                if m:
                    l = assignments[m.instance_id][AssignmentType.BareMetal]
                    l.append(charm_class)

        controller_machine = satisfying_machine({})
        if controller_machine:
            for charm_class in controller_charms:
                ad = assignments[controller_machine.instance_id]
                l = ad[DEFAULT_SHARED_ASSIGNMENT_TYPE]
                l.append(charm_class)

        for charm_class in subordinate_charms:
            ad = assignments[self.sub_placeholder.instance_id]
            l = ad[AssignmentType.DEFAULT]
            l.append(charm_class)

        import pprint
        log.debug(pprint.pformat(assignments))
        return assignments

    def gen_single(self):
        """Generates an assignment for the single installer."""
        assignments = defaultdict(lambda: defaultdict(list))

        max_cpus = cpu_count()
        if max_cpus >= 2:
            max_cpus = min(8, max_cpus // 2)

        controller = PlaceholderMachine('controller', 'controller',
                                        {'mem': 6144,
                                         'root-disk': 20480,
                                         'cpu-cores': max_cpus})
        self._machines.append(controller)

        charm_name_counter = Counter()

        def placeholder_for_charm(charm_class):
            mnum = charm_name_counter[charm_class.charm_name]
            charm_name_counter[charm_class.charm_name] += 1

            instance_id = '{}-machine-{}'.format(charm_class.charm_name,
                                                 mnum)
            m_name = 'machine {} for {}'.format(mnum,
                                                charm_class.display_name)

            return PlaceholderMachine(instance_id, m_name,
                                      charm_class.constraints)

        for charm_class in self.charm_classes():
            state, _, _ = self.get_charm_state(charm_class)
            if state != CharmState.REQUIRED:
                continue
            if charm_class.isolate:
                assert(not charm_class.subordinate)
                for n in range(charm_class.required_num_units()):
                    pm = placeholder_for_charm(charm_class)
                    self._machines.append(pm)
                    ad = assignments[pm.instance_id]
                    ad[AssignmentType.DEFAULT].append(charm_class)
            elif charm_class.subordinate:
                assert(not charm_class.isolate)
                ad = assignments[self.sub_placeholder.instance_id]
                l = ad[AssignmentType.DEFAULT]
                l.append(charm_class)
            else:
                ad = assignments[controller.instance_id]
                ad[AssignmentType.LXC].append(charm_class)

        import pprint
        log.debug("gen_single() = '{}'".format(pprint.pformat(assignments)))
        return assignments<|MERGE_RESOLUTION|>--- conflicted
+++ resolved
@@ -588,12 +588,7 @@
 
         if maas_machines is None:
             maas_machines = self.maas_state.machines(
-<<<<<<< HEAD
-                MaasMachineStatus.READY,
-                tag=self.config.getopt('maas_tag'))
-=======
                 MaasMachineStatus.READY, tag=self.config.getopt('maas_tag'))
->>>>>>> 726b05bd
 
         def satisfying_machine(constraints):
             for machine in maas_machines:
