--- conflicted
+++ resolved
@@ -24,24 +24,22 @@
 
 Package: cloud-installer
 Architecture: all
-<<<<<<< HEAD
-Depends: gawk, juju-core, lxc, ${misc:Depends}, ${python3:Depends}
-Description: Ubuntu Cloud installer
-=======
-Depends: gawk,
-         pwgen,
-         debconf-utils,
+Depends: debconf-utils,
+         gawk,
          juju-core,
          lxc,
+         pwgen,
          ${misc:Depends},
          ${python3:Depends}
-Description: Ubuntu Cloud installer - common support files
->>>>>>> 7c8e63c6
+Description: Ubuntu Cloud installer
  Ubuntu Cloud installer is a metal to cloud image that provides an extremely
  simple way to install, deploy and scale an openstack cloud on top of
  Ubuntu server. Initial configurations are available for single
  physical system deployments as well as multiple physical system
  deployments.
+ .
+ This package provides the common libraries utilized by the installer
+ profiles.
 
 Package: cloud-install-multi
 Section: admin
@@ -59,18 +57,7 @@
 Package: cloud-install-single
 Section: admin
 Architecture: any
-<<<<<<< HEAD
-Depends: cloud-installer,
-         cloud-utils,
-         libvirt-bin,
-         maas,
-         maas-dhcp,
-         maas-dns,
-         qemu-system-x86,
-         ${misc:Depends}
-=======
-Depends: cloud-install-common, uvtool-libvirt, qemu-system-x86, ${misc:Depends}
->>>>>>> 7c8e63c6
+Depends: cloud-install-common, qemu-system-x86, uvtool-libvirt, ${misc:Depends}
 Description: Ubuntu Cloud installer (single-system) - dependency package
  Ubuntu Cloud installer is a metal to cloud image that provides an extremely
  simple way to install, deploy and scale an openstack cloud on top of
