--- conflicted
+++ resolved
@@ -92,15 +92,11 @@
 			interfaces=$(getInterfaces)
 			interfaces_count=$(echo "$interfaces" | wc -w)
 			if [ $interfaces_count -ge 2 ]; then
-<<<<<<< HEAD
-				dialogMenu "Select the network MaaS will manage. MaaS will be the DHCP server on this network and respond to PXE requests." \
-				    "" 15 60 8 $interfaces
+				dialogMenu "Select the network" \
+				    "Select the network MaaS will manage. MaaS will be the DHCP server on this network and respond to PXE requests." \
+				    15 60 8 $interfaces
 				interface=$input
 				if [ $ret -ne 0 ]; then
-=======
-				interface=$(dialogMenu "Select the network" "Select the network MaaS will manage. MaaS will be the DHCP server on this network and respond to PXE requests." 15 60 8 $interfaces)
-				if [ -z "$interface" ]; then
->>>>>>> eddecadd
 					popState; continue
 				fi
 			else
